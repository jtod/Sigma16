<<<<<<< HEAD
Version 3.6.3, July 2023.
=======
Version 3.6.2, June 2023.
>>>>>>> 3cfe3104
<|MERGE_RESOLUTION|>--- conflicted
+++ resolved
@@ -1,5 +1 @@
-<<<<<<< HEAD
 Version 3.6.3, July 2023.
-=======
-Version 3.6.2, June 2023.
->>>>>>> 3cfe3104
