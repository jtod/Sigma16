--- conflicted
+++ resolved
@@ -1,5 +1 @@
-<<<<<<< HEAD
 export const s16version = "3.6.3";
-=======
-export const s16version = "3.6.2";
->>>>>>> 3cfe3104
